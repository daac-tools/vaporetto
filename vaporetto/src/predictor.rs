--- conflicted
+++ resolved
@@ -22,12 +22,7 @@
     word_pma: DoubleArrayAhoCorasick,
     dict_pma: DoubleArrayAhoCorasick,
     word_weights: Vec<Vec<ScoreValue>>,
-<<<<<<< HEAD
-    type_weights: Vec<Vec<ScoreValue>>,
     dict_weights: Vec<DictWeight>,
-=======
-    dict_weights: Vec<[ScoreValue; 3]>,
->>>>>>> 514564ba
     dict_word_wise: bool,
     bias: ScoreValue,
     char_window_size: usize,
@@ -84,13 +79,9 @@
 
         let word_pma = DoubleArrayAhoCorasick::new(words).unwrap();
         let type_pma = DoubleArrayAhoCorasick::new(model.types).unwrap();
-<<<<<<< HEAD
         let dict_pma = DoubleArrayAhoCorasick::new(dict).unwrap();
-=======
-        let dict_pma = DoubleArrayAhoCorasick::new(model.dict).unwrap();
 
         let type_scorer = TypeScorer::new(type_pma, type_weights, model.type_window_size);
->>>>>>> 514564ba
 
         Self {
             word_pma,
