--- conflicted
+++ resolved
@@ -4,14 +4,6 @@
 edition = "2021"
 
 [dependencies]
-<<<<<<< HEAD
-gloo-worker = "0.2.1"  # MIT or Apache-2.0
-i18n-embed = { version = "0.13.8", features = ["fluent-system", "web-sys-requester"]}  # MIT
-i18n-embed-fl = "0.6.5"  # MIT
-once_cell = "1.17.0"  # MIT or Apache-2.0
-ouroboros = "0.17.2"  # MIT or Apache-2.0
-rust-embed = "6.4.2"  # MIT
-=======
 gloo-timers = "0.3.0"  # MIT or Apache-2.0
 gloo-worker = "0.5.0"  # MIT or Apache-2.0
 i18n-embed = { version = "0.14.1", features = ["fluent-system", "web-sys-requester"]}  # MIT
@@ -20,7 +12,6 @@
 once_cell = "1.19.0"  # MIT or Apache-2.0
 ouroboros = "0.18.4"  # MIT or Apache-2.0
 rust-embed = "8.5.0"  # MIT
->>>>>>> 5bb8f85e
 ruzstd = "0.7.0"  # MIT
 serde = "1"  # MIT or Apache-2.0
 unic-langid = { version = "0.9.5", features = ["macros"] }  # MIT or Apache-2.0
