--- conflicted
+++ resolved
@@ -103,21 +103,16 @@
 % cargo run --release -p train -- --model ./your.model.zst --tok path/to/full.txt --part path/to/part.txt --dict path/to/dict.txt --solver 5
 ```
 
-<<<<<<< HEAD
-`--tok` argument specifies a fully annotated corpus, and `--part` argument specifies a partially annotated corpus.
-You can also specify a word dictionary with `--dict` argument.
+The `--tok` argument specifies a fully annotated corpus, and the `--part` argument specifies a partially annotated corpus.
+You can also specify a word dictionary with the `--dict` argument.
 A word dictionary is a file that lists words line by line and can be tagged as needed:
+
 ```
 トスカーナ
 パンツァーノ
 灯里/名詞-固有名詞-人名-名/アカリ
 形態/名詞-普通名詞-一般/ケータイ
 ```
-=======
-The `--tok` argument specifies a fully annotated corpus, and the `--part` argument specifies a partially annotated corpus.
-You can also specify a word dictionary with the `--dict` argument.
-A word dictionary is a file with words per line.
->>>>>>> 5a10d585
 
 The trainer does not accept empty lines.
 Therefore, remove all empty lines from the corpus before training.
